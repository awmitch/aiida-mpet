--- conflicted
+++ resolved
@@ -79,15 +79,9 @@
             self.ctx.inputs.settings = {}
 
         if 'options' in self.inputs:
-<<<<<<< HEAD
-            self.ctx.inputs_raw.options = self.inputs.options.get_dict()
+            self.ctx.inputs.options = self.inputs.options.get_dict()
         else:
-            self.ctx.inputs_raw.options = get_default_options()
-=======
-            self.ctx.inputs._options = self.inputs.options.get_dict()
-        else:
-            self.ctx.inputs._options = get_default_options()
->>>>>>> f8b08ecd
+            self.ctx.inputs.options = get_default_options()
 
         if self.inputs.only_initialization.value:
             self.ctx.inputs.settings['ONLY_INITIALIZATION'] = True
