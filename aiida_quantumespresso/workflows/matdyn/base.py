# -*- coding: utf-8 -*-
from aiida.common.extendeddicts import AttributeDict
from aiida.orm import Code
from aiida.orm.data.parameter import ParameterData
from aiida.orm.data.array.bands import BandsData
from aiida.orm.data.array.kpoints import KpointsData
from aiida.orm.utils import CalculationFactory
from aiida.work.workchain import while_
from aiida_quantumespresso.common.workchain.base.restart import BaseRestartWorkChain
from aiida_quantumespresso.data.forceconstants import ForceconstantsData
from aiida_quantumespresso.utils.resources import get_default_options


MatdynCalculation = CalculationFactory('quantumespresso.matdyn')


class MatdynBaseWorkChain(BaseRestartWorkChain):
    """
    Base Workchain to launch a Quantum Espresso matdyn.x calculation and restart it until
    successfully finished or until the maximum number of restarts is exceeded
    """
    _verbose = True
    _calculation_class = MatdynCalculation

    @classmethod
    def define(cls, spec):
        super(MatdynBaseWorkChain, cls).define(spec)
        spec.input('code', valid_type=Code)
        spec.input('kpoints', valid_type=KpointsData)
        spec.input('parent_folder', valid_type=ForceconstantsData)
        spec.input('parameters', valid_type=ParameterData, required=False)
        spec.input('settings', valid_type=ParameterData, required=False)
        spec.input('options', valid_type=ParameterData, required=False)
        spec.outline(
            cls.setup,
            cls.validate_inputs,
            while_(cls.should_run_calculation)(
                cls.run_calculation,
                cls.inspect_calculation,
            ),
            cls.results,
        )
        spec.output('output_parameters', valid_type=ParameterData)
        spec.output('output_phonon_bands', valid_type=BandsData)

    def validate_inputs(self):
        """
        Validate inputs that depend might depend on each other and cannot be validated by the spec. Also define
        dictionary `inputs` in the context, that will contain the inputs for the calculation that will be launched
        in the `run_calculation` step.
        """
        self.ctx.inputs = AttributeDict({
            'code': self.inputs.code,
            'kpoints': self.inputs.kpoints,
            'parent_folder': self.inputs.parent_folder,
        })

        if 'parameters' in self.inputs:
            self.ctx.inputs.parameters = self.inputs.parameters.get_dict()
        else:
            self.ctx.inputs.parameters = {'INPUT': {}}

        if 'settings' in self.inputs:
            self.ctx.inputs.settings = self.inputs.settings.get_dict()
        else:
            self.ctx.inputs.settings = {}

        if 'options' in self.inputs:
<<<<<<< HEAD
            self.ctx.inputs_raw.options = self.inputs.options.get_dict()
        else:
            self.ctx.inputs_raw.options = get_default_options()

        # Assign a deepcopy to self.ctx.inputs which will be used by the BaseRestartWorkChain
        self.ctx.inputs = deepcopy(self.ctx.inputs_raw)
=======
            self.ctx.inputs._options = self.inputs.options.get_dict()
        else:
            self.ctx.inputs._options = get_default_options()
>>>>>>> f8b08ecd
<|MERGE_RESOLUTION|>--- conflicted
+++ resolved
@@ -66,15 +66,6 @@
             self.ctx.inputs.settings = {}
 
         if 'options' in self.inputs:
-<<<<<<< HEAD
-            self.ctx.inputs_raw.options = self.inputs.options.get_dict()
+            self.ctx.inputs.options = self.inputs.options.get_dict()
         else:
-            self.ctx.inputs_raw.options = get_default_options()
-
-        # Assign a deepcopy to self.ctx.inputs which will be used by the BaseRestartWorkChain
-        self.ctx.inputs = deepcopy(self.ctx.inputs_raw)
-=======
-            self.ctx.inputs._options = self.inputs.options.get_dict()
-        else:
-            self.ctx.inputs._options = get_default_options()
->>>>>>> f8b08ecd
+            self.ctx.inputs.options = get_default_options()
