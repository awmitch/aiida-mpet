--- conflicted
+++ resolved
@@ -6,36 +6,22 @@
 
 
 @command()
-<<<<<<< HEAD
 @options.code(callback_kwargs={'entry_point': 'quantumespresso.ph'})
 @options.calculation(callback_kwargs={'entry_point': 'quantumespresso.pw'})
-=======
-@options.code()
-@options.parent_calc(callback_kwargs={'entry_point': 'quantumespresso.pw'})
->>>>>>> f8b08ecd
 @options.kpoint_mesh()
 @options.max_num_machines()
 @options.max_wallclock_seconds()
 @options.daemon()
-<<<<<<< HEAD
 @options_qe.clean_workdir()
 def launch(
     code, calculation, kpoints, max_num_machines, max_wallclock_seconds, daemon, clean_workdir):
-=======
-def launch(
-    code, parent_calc, kpoints, max_num_machines, max_wallclock_seconds, daemon):
->>>>>>> f8b08ecd
     """
     Run the PhBaseWorkChain for a previously completed PwCalculation
     """
     from aiida.orm.data.base import Bool
     from aiida.orm.data.parameter import ParameterData
     from aiida.orm.utils import CalculationFactory, WorkflowFactory
-<<<<<<< HEAD
     from aiida.work.launch import run, submit
-=======
-    from aiida.work.run import run, submit
->>>>>>> f8b08ecd
     from aiida_quantumespresso.utils.resources import get_default_options
 
     PwCalculation = CalculationFactory('quantumespresso.pw')
@@ -56,17 +42,11 @@
         'options': ParameterData(dict=options),
     }
 
-<<<<<<< HEAD
     if clean_workdir:
         inputs['clean_workdir'] = Bool(True)
 
     if daemon:
         workchain = submit(PhBaseWorkChain, **inputs)
         click.echo('Submitted {}<{}> to the daemon'.format(PhBaseWorkChain.__name__, workchain.pk))
-=======
-    if daemon:
-        workchain = submit(PhBaseWorkChain, **inputs)
-        click.echo('Submitted {}<{}> to the daemon'.format(PhBaseWorkChain.__name__, workchain.pid))
->>>>>>> f8b08ecd
     else:
         run(PhBaseWorkChain, **inputs)